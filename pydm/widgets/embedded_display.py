from pyqtgraph.GraphicsScene.mouseEvents import MouseClickEvent
from qtpy.QtWidgets import QAction, QFrame, QApplication, QLabel, QMenu, QVBoxLayout, QWidget
from qtpy.QtCore import QPoint, Qt, QSize, Property, QTimer

import copy
import os.path
import logging
from .base import PyDMPrimitiveWidget, rule_properties
from .baseplot import BasePlot
from ..utilities import (is_pydm_app, establish_widget_connections,
                         close_widget_connections, macro, is_qt_designer,
                         find_file)
from ..display import (load_file, ScreenTarget)

logger = logging.getLogger(__name__)

_embeddedDisplayRuleProperties = {'Filename': ['filename', str]}

<<<<<<< HEAD
@rule_properties(_embeddedDisplayRuleProperties)
class PyDMEmbeddedDisplay(QFrame, PyDMPrimitiveWidget):
=======
class PyDMEmbeddedDisplay(QFrame, PyDMPrimitiveWidget, new_properties=_embeddedDisplayRuleProperties):
>>>>>>> ed073b70
    """
    A QFrame capable of rendering a PyDM Display

    Parameters
    ----------
    parent : QWidget
        The parent widget for the Label

    """

    def __init__(self, parent=None):
        QFrame.__init__(self, parent)
        PyDMPrimitiveWidget.__init__(self)
        self.app = QApplication.instance()
        self._filename = None
        self._macros = None
        self._embedded_widget = None
        self._disconnect_when_hidden = True
        self._is_connected = False
        self._only_load_when_shown = True
        self._needs_load = True
        self._load_error_timer = None
        self._load_error = None
        self.setContextMenuPolicy(Qt.CustomContextMenu)
        self.customContextMenuRequested.connect(self.show_context_menu)
        self.open_in_new_window_action = QAction('Open in New Window', self)
        self.open_in_new_window_action.triggered.connect(self.open_display_in_new_window)

        self.layout = QVBoxLayout(self)
        self.err_label = QLabel(self)
        self.err_label.setAlignment(Qt.AlignHCenter)
        self.layout.addWidget(self.err_label)
        self.layout.setContentsMargins(0, 0, 0, 0)
        self.err_label.hide()

    def init_for_designer(self):
        self.setFrameShape(QFrame.Box)

    def sizePolicy(self):
        """
        This holds the sizePolicy for the widget.

        Returns
        -------
        QSize
        """
        if self._embedded_widget is not None:
            return self._embedded_widget.sizePolicy()
        return super().sizePolicy()

    def sizeHint(self):
        """
        This holds the recommended size for the widget.

        Returns
        -------
        QSize
        """
        if self._embedded_widget is not None:
            return self._embedded_widget.sizeHint()
        return QSize(100, 100)

    def minimumSizeHint(self):
        """
        This holds the recommended minimum size for the widget.

        Returns
        -------
        QSize
        """
        if self._embedded_widget is not None:
            return self._embedded_widget.minimumSizeHint()
        # This is totally arbitrary, I just want *some* visible nonzero size
        return QSize(100, 100)

    @Property(str)
    def macros(self):
        """
        JSON-formatted string containing macro variables to pass to the embedded file.

        Returns
        -------
        str
        """
        if self._macros is None:
            return ""
        return self._macros

    @macros.setter
    def macros(self, new_macros):
        """
        JSON-formatted string containing macro variables to pass to the embedded file.

        .. warning::
        If the macros property is not defined before the filename property,
        The widget will not have any macros defined when it loads the embedded file.
        This behavior will be fixed soon.

        Parameters
        ----------
        new_macros : str
        """
        new_macros = str(new_macros)
        if new_macros != self._macros:
            self._macros = new_macros
            self._needs_load = True
            self.load_if_needed()

    @Property(str)
    def filename(self):
        """
        Filename of the display to embed.

        Returns
        -------
        str
        """
        if self._filename is None:
            return ""
        return self._filename

    @filename.setter
    def filename(self, filename):
        """
        Filename of the display to embed.

        Parameters
        ----------
        filename : str
        """
        filename = str(filename)
        if filename != self._filename:
            self._filename = filename
            self._needs_load = True
            if is_qt_designer():
                if self._load_error_timer:
                    # Kill the timer here. If new filename still causes the problem, it will be restarted
                    self._load_error_timer.stop()
                    self._load_error_timer = None
                self.clear_error_text()
            self.load_if_needed()

    def parsed_macros(self):
        """
        Dictionary containing the key value pair for each macro specified.

        Returns
        --------
        dict
        """
        parent_display = self.find_parent_display()
        parent_macros = {}
        if parent_display:
            parent_macros = copy.copy(parent_display.macros())
        widget_macros = macro.parse_macro_string(self.macros)
        parent_macros.update(widget_macros)
        return parent_macros

    def load_if_needed(self):
        if self._needs_load and (
                not self._only_load_when_shown or self.isVisible() or is_qt_designer()):
            self.embedded_widget = self.open_file()

    def open_file(self, force=False):
        """
        Opens the widget specified in the widget's filename property.

        Returns
        -------
        display : QWidget
        """
        if (not force) and (not self._needs_load):
            return
            
        if not self.filename:
            return

        try:
            parent_display = self.find_parent_display()
            base_path = ""
            if parent_display:
                base_path = os.path.dirname(parent_display.loaded_file())

            fname = find_file(self.filename, base_path=base_path)
            w = load_file(fname, macros=self.parsed_macros(), target=None)
            self._needs_load = False
            self.clear_error_text()
            return w
        except Exception as e:
            self._load_error = e
            if self._load_error_timer:
                self._load_error_timer.stop()
            self._load_error_timer = QTimer(self)
            self._load_error_timer.setSingleShot(True)
            self._load_error_timer.setTimerType(Qt.VeryCoarseTimer)
            self._load_error_timer.timeout.connect(self._display_designer_load_error)
            self._load_error_timer.start(1000)
        return None

    def clear_error_text(self):
        if self._load_error_timer:
            self._load_error_timer.stop()
        self.err_label.clear()
        self.err_label.hide()

    def display_error_text(self, e):
        self.err_label.setText(
            "Could not open {filename}.\nError: {err}".format(
                filename=self._filename, err=e))
        self.err_label.show()

    @property
    def embedded_widget(self):
        """
        The embedded widget being displayed.

        Returns
        -------
        QWidget
        """
        return self._embedded_widget

    @embedded_widget.setter
    def embedded_widget(self, new_widget):
        """
        Defines the embedded widget to display inside the QFrame

        Parameters
        ----------
        new_widget : QWidget
        """
        should_reconnect = False
        if new_widget is self._embedded_widget:
            return
        if self._embedded_widget is not None:
            self.layout.removeWidget(self._embedded_widget)
            self._embedded_widget.deleteLater()
            self._embedded_widget = None
        if new_widget is not None:
            self._embedded_widget = new_widget
            self._embedded_widget.setParent(self)
            self.layout.addWidget(self._embedded_widget)
            self.err_label.hide()
            self._embedded_widget.show()
            self._is_connected = True

    def connect(self):
        """
        Establish the connection between the embedded widget and
        the channels associated with it.
        """
        if self._is_connected or self.embedded_widget is None:
            return
        establish_widget_connections(self.embedded_widget)
        self._is_connected = True

    def disconnect(self):
        """
        Disconnects the embedded widget from the channels
        associated with it.
        """
        if not self._is_connected or self.embedded_widget is None:
            return
        close_widget_connections(self.embedded_widget)
        self._is_connected = False

    @Property(bool)
    def loadWhenShown(self):
        """
        If True, only load and display the file once the
        PyDMEmbeddedDisplayWidget is visible on screen.  This is very useful
        if you have many different PyDMEmbeddedWidgets in different tabs of a
        QTabBar or PyDMTabBar: only the tab that the user is looking at will
        be loaded, which can greatly speed up the launch time of a display.
        
        If this property is changed from 'True' to 'False', and the file has
        not been loaded yet, it will be loaded immediately.
        
        Returns
        -------
        bool
        """
        return self._only_load_when_shown
        
    @loadWhenShown.setter
    def loadWhenShown(self, val):
        self._only_load_when_shown = val
        self.load_if_needed()

    @Property(bool)
    def disconnectWhenHidden(self):
        """
        Disconnect from PVs when this widget is not visible.

        Returns
        -------
        bool
        """
        return self._disconnect_when_hidden

    @disconnectWhenHidden.setter
    def disconnectWhenHidden(self, disconnect_when_hidden):
        """
        Disconnect from PVs when this widget is not visible.

        Parameters
        ----------
        disconnect_when_hidden : bool
        """
        self._disconnect_when_hidden = disconnect_when_hidden

    def showEvent(self, e):
        """
        Show events are sent to widgets that become visible on the screen.

        Parameters
        ----------
        event : QShowEvent
        """
        if self._only_load_when_shown:
            w = self.open_file()
            if w:
                self.embedded_widget = w
        if self.disconnectWhenHidden:
            self.connect()

    def hideEvent(self, e):
        """
        Hide events are sent to widgets that become invisible on the screen.

        Parameters
        ----------
        event : QHideEvent
        """
        if self.disconnectWhenHidden:
            self.disconnect()

    def _display_designer_load_error(self):
        self._load_error_timer = None
        logger.exception("Exception while opening embedded display file.", exc_info=self._load_error)
        if self._load_error:
            self.display_error_text(self._load_error)

    def open_display_in_new_window(self) -> None:
        """ Open the embedded display in a new window """
        if not self.filename:
            return
        file_path = find_file(self.filename, base_path='')
        macros = self.parsed_macros()

        if is_pydm_app():
            load_file(file_path, macros=macros)
        else:
            w = load_file(file_path, macros=macros, target=ScreenTarget.DIALOG)

    def create_context_menu(self, pos: QPoint) -> QMenu:
        """ Create the right-click context menu for this embedded widget based on the location of the mouse click """
        if self._embedded_widget is None:
            return

        menu = None
        # Plot widgets use their own custom event handling, so we check to see if they were
        # clicked on here. If so, just re-use the context menu they already have built. (Not
        # specifically checking for these would clobber their context menus)
        plot_widgets = self.findChildren(BasePlot)
        for plot in plot_widgets:
            try:
                if plot.geometry().contains(pos):
                    menu = plot.getViewBox().getMenu(None)
                    if menu is not None:  # Need to add sub-menus still
                        # Mock up an event that the pyqtgraph api requires. Just want to create it without any
                        # initialization of attributes (would require more unnecessary object creations)
                        accept_event = object.__new__(MouseClickEvent)
                        accept_event.accepted = True
                        accept_event.acceptedItem = plot.getViewBox()
                        menu = plot.getViewBox().scene().addParentContextMenus(plot.getViewBox(), menu, accept_event)
            except AttributeError:
                pass

        # Otherwise check if a menu already exists, and create a new one if not
        if menu is None:
            try:
                menu = self._embedded_widget.context_menu()
            except AttributeError:
                menu = QMenu(self)

        if len(menu.findChildren(QAction)) > 0:
            menu.addSeparator()
        menu.addAction(self.open_in_new_window_action)
        return menu

    def show_context_menu(self, pos: QPoint) -> None:
        """ Display the right-click context menu for this embedded widget at the location of the mouse click """
        menu = self.create_context_menu(pos)
        if menu is not None:
            menu.exec_(self.mapToGlobal(pos))<|MERGE_RESOLUTION|>--- conflicted
+++ resolved
@@ -5,7 +5,7 @@
 import copy
 import os.path
 import logging
-from .base import PyDMPrimitiveWidget, rule_properties
+from .base import PyDMPrimitiveWidget
 from .baseplot import BasePlot
 from ..utilities import (is_pydm_app, establish_widget_connections,
                          close_widget_connections, macro, is_qt_designer,
@@ -16,12 +16,7 @@
 
 _embeddedDisplayRuleProperties = {'Filename': ['filename', str]}
 
-<<<<<<< HEAD
-@rule_properties(_embeddedDisplayRuleProperties)
-class PyDMEmbeddedDisplay(QFrame, PyDMPrimitiveWidget):
-=======
 class PyDMEmbeddedDisplay(QFrame, PyDMPrimitiveWidget, new_properties=_embeddedDisplayRuleProperties):
->>>>>>> ed073b70
     """
     A QFrame capable of rendering a PyDM Display
 
