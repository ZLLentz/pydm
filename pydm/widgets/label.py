--- conflicted
+++ resolved
@@ -13,18 +13,11 @@
     """
     A QLabel with support for setting the text via a PyDM Channel, or
     through the PyDM Rules system.
-<<<<<<< HEAD
-    
+
     .. note:: 
         If a PyDMLabel is configured to use a Channel, and also with a rule which changes the 'Text' property, 
         the behavior is undefined.  Use either
         the Channel *or* a text rule, but not both.
-=======
-
-    Note: If a PyDMLabel is configured to use a Channel, and also with a rule
-    which changes the 'Text' property, the behavior is undefined.  Use either
-    the Channel *or* a text rule, but not both.
->>>>>>> 712e3d55
 
     Parameters
     ----------
