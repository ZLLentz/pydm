import copy
import os
import logging
import warnings
from functools import partial
import hashlib
from qtpy.QtWidgets import QPushButton, QMenu, QAction, QMessageBox, QInputDialog, QLineEdit
from qtpy.QtGui import QCursor, QIcon
from qtpy.QtCore import Slot, Property, Qt, QSize, QPoint

from .base import PyDMPrimitiveWidget, rule_properties
from ..utilities import IconFont, find_file, is_pydm_app
from ..utilities.macro import parse_macro_string
from ..display import (load_file, ScreenTarget)


logger = logging.getLogger(__name__)

_relatedDisplayRuleProperties = {
    'Text': ['setText', str],
    'Filenames': ['filenames', list]
    }

<<<<<<< HEAD
@rule_properties(_relatedDisplayRuleProperties)
class PyDMRelatedDisplayButton(QPushButton, PyDMPrimitiveWidget):
=======
class PyDMRelatedDisplayButton(QPushButton, PyDMPrimitiveWidget, new_properties=_relatedDisplayRuleProperties):
>>>>>>> ed073b70
    """
    A QPushButton capable of opening a new Display at the same of at a
    new window.

    Parameters
    ----------
    init_channel : str, optional
        The channel to be used by the widget.

    filename : str, optional
        The file to be opened
    """
    # Constants for determining where to open the display.
    EXISTING_WINDOW = 0
    NEW_WINDOW = 1

    def __init__(self, parent=None, filename=None):
        QPushButton.__init__(self, parent)
        PyDMPrimitiveWidget.__init__(self)

        self.mouseReleaseEvent = self.push_button_release_event
        self.setContextMenuPolicy(Qt.CustomContextMenu)
        self.customContextMenuRequested.connect(self.show_context_menu)

        self.iconFont = IconFont()
        self._icon = self.iconFont.icon("file")
        self.setIconSize(QSize(16, 16))
        self.setIcon(self._icon)

        self._filenames = [filename] if filename is not None else []
        self._titles = []
        self._macros = []
        self.num_additional_items = 0
        self._shift_key_was_down = False
        self.setCursor(QCursor(self._icon.pixmap(16, 16)))
        self._display_menu_items = None
        self._display_filename = ""
        self._macro_string = None
        self._open_in_new_window = False
        self.open_in_new_window_action = QAction("Open in New Window", self)
        self.open_in_new_window_action.triggered.connect(
            self.handle_open_new_window_action)
        self._show_icon = True
        self._menu_needs_rebuild = True

        self._password_protected = False
        self._password = ""
        self._protected_password = ""

    @Property('QStringList')
    def filenames(self):
        return self._filenames
    
    @filenames.setter
    def filenames(self, val):
        self._filenames = val
        self._menu_needs_rebuild = True
        
    @Property('QStringList')
    def titles(self):
        return self._titles
    
    @titles.setter
    def titles(self, val):
        self._titles = val
        self._menu_needs_rebuild = True

    def _get_items(self):
        """
        Aggregate file entry information.

        Yields
        ------
        item : dict
            Containing filename, title, and macros/empy macros
            Only containing valid entries or nothing

        """
        for i, filename in enumerate(self.filenames):
            if not filename:
                continue
            item = {'filename': filename}
            if i >= len(self.titles):
                item['title'] = filename
            else:
                item['title'] = self.titles[i]
            if i < len(self.macros):
                item['macros'] = self.macros[i]
            else:
                item['macros'] = ""
            yield item

    def _rebuild_menu(self):
        if not any(self._filenames):
            self._filenames = []
        if not any(self._titles):
            self._titles = []
        if len(self._filenames) == 0:
            self.setEnabled(False)
        if len(self._filenames) <= 1:
            self.setMenu(None)
            self._menu_needs_rebuild = False
            return
        menu = QMenu(self)
        self._assemble_menu(menu, target=None)
        self.setMenu(menu)
        self._menu_needs_rebuild = False

    @Property(bool)
    def showIcon(self):
        """
        Whether or not we should show the selected Icon.

        Returns
        -------
        bool
        """
        return self._show_icon

    @showIcon.setter
    def showIcon(self, value):
        """
        Whether or not we should show the selected Icon.

        Parameters
        ----------
        value : bool
        """
        if self._show_icon != value:
            self._show_icon = value

            if self._show_icon:
                self.setIcon(self._icon)
            else:
                self._icon = self.icon()
                self.setIcon(QIcon())

    @Property(str, designable=False)
    def displayFilename(self):
        """
        DEPRECATED: use the 'filenames' property.
        This property simply returns the first filename from the 'filenames'
        property.
        The filename to open

        Returns
        -------
        str
        """
        if len(self.filenames) == 0:
            return ""
        return self.filenames[0]

    @displayFilename.setter
    def displayFilename(self, value):
        """
        DEPRECATED: use the 'filenames' property.
        Any value set to this property is appended to the 'filenames'
        property, then 'displayFilename' is cleared.

        Parameters
        ----------
        value : str
        """
        warnings.warn("'PyDMRelatedDisplayButton.displayFilename' is deprecated, "
                      "use 'PyDMRelatedDisplayButton.filenames' instead.")
        if value:
            if value in self.filenames:
                return
            file_list = [value]
            self.filenames = self.filenames + file_list
        self._display_filename = ""
            
    @Property('QStringList')
    def macros(self):
        """
        The macro substitutions to use when launching the display, in JSON object format.

        Returns
        -------
        list of str
        """
        return self._macros

    @macros.setter
    def macros(self, new_macros):
        """
        The macro substitutions to use when launching the display, in JSON object format.

        Parameters
        ----------
        new_macros : list of str
        """
        #Handle the deprecated form of macros where it was a single string.
        if isinstance(new_macros, str):
            new_macros = [new_macros]
        self._macros = new_macros

    @Property(bool)
    def openInNewWindow(self):
        """
        If true, the button will open the display in a new window, rather than in the existing window.

        Returns
        -------
        bool
        """
        return self._open_in_new_window

    @openInNewWindow.setter
    def openInNewWindow(self, open_in_new):
        """
        If true, the button will open the display in a new window, rather than in the existing window.

        Parameters
        ----------
        open_in_new : bool
        """
        self._open_in_new_window = open_in_new

    @Property(bool)
    def passwordProtected(self):
        """
        Whether or not this button is password protected.
        Returns
        -------
        bool
        -------
        """
        return self._password_protected

    @passwordProtected.setter
    def passwordProtected(self, value):
        """
        Whether or not this button is password protected.
        Parameters
        ----------
        value : bool
        """
        if self._password_protected != value:
            self._password_protected = value

    @Property(str)
    def password(self):
        """
		Password to be encrypted using SHA256.

		.. warning::
			To avoid issues exposing the password this method
			always returns an empty string.

		Returns
		-------
		str
		"""
        return ""

    @password.setter
    def password(self, value):
        """
		Password to be encrypted using SHA256.

		Parameters
		----------
		value : str
			The password to be encrypted
		"""
        if value is not None and value != "":
            sha = hashlib.sha256()
            sha.update(value.encode())
            # Use the setter as it also checks whether the existing password is the same with the
            # new one, and only updates if the new password is different
            self.protectedPassword = sha.hexdigest()

    @Property(str)
    def protectedPassword(self):
        """
		The encrypted password.

		Returns
		-------
		str
		"""
        return self._protected_password

    @protectedPassword.setter
    def protectedPassword(self, value):
        if self._protected_password != value:
            self._protected_password = value

    def mousePressEvent(self, event):
        if self._menu_needs_rebuild:
            self._rebuild_menu()
        if event.button() == Qt.LeftButton and event.modifiers() == Qt.ShiftModifier:
            self._shift_key_was_down = True
        else:
            self._shift_key_was_down = False
        super(PyDMRelatedDisplayButton, self).mousePressEvent(event)

    def push_button_release_event(self, mouse_event):
        """
        Opens the related display given by `filename`.
        If the Shift Key is hold it will open in a new window.

        Called when a mouse button is released. A widget receives mouse
        release events when it has received the corresponding mouse press
        event. This means that if the user presses the mouse inside your
        widget, then drags the mouse somewhere else before releasing the
        mouse button, your widget receives the release event.

        Parameters
        ----------
        mouse_event : QMouseEvent

        """
        if mouse_event.button() != Qt.LeftButton:
            return super(PyDMRelatedDisplayButton, self).mouseReleaseEvent(mouse_event)
        if self.menu() is not None:
            return super(PyDMRelatedDisplayButton, self).mouseReleaseEvent(mouse_event)
        try:
            for item in self._get_items():
                self.open_display(item['filename'], item['macros'],
                                  target=None)
                break
        except Exception:
            logger.exception("Failed to open display.")
        finally:
            super(PyDMRelatedDisplayButton, self).mouseReleaseEvent(
                mouse_event)

    def validate_password(self):
        """
        If the widget is ```passwordProtected```, this method will propmt
        the user for the correct password.

        Returns
        -------
        bool
            True in case the password was correct of if the widget is not
            password protected.
        """
        if not self._password_protected:
            return True

        pwd, ok = QInputDialog().getText(None, "Authentication", "Please enter your password:",
                                         QLineEdit.Password, "")
        pwd = str(pwd)
        if not ok or pwd == "":
            return False

        sha = hashlib.sha256()
        sha.update(pwd.encode())
        pwd_encrypted = sha.hexdigest()
        if pwd_encrypted != self._protected_password:
            msg = QMessageBox()
            msg.setIcon(QMessageBox.Critical)
            msg.setText("Invalid password.")
            msg.setWindowTitle("Error")
            msg.setStandardButtons(QMessageBox.Ok)
            msg.setDefaultButton(QMessageBox.Ok)
            msg.setEscapeButton(QMessageBox.Ok)
            msg.exec_()
            return False
        return True


    @Slot()
    def handle_open_new_window_action(self):
        """
        Handle the "Open in New Window" action.

        Returns
        -------
        None.

        """
        for item in self._get_items():
            try:
                self.open_display(item['filename'], item['macros'],
                                  target=self.NEW_WINDOW)
            except Exception:
                logger.exception("Failed to open display.")

    def _assemble_menu(self, menu, target=None):
        for item in self._get_items():
            try:
                action = menu.addAction(item['title'])
                action.triggered.connect(
                    partial(self.open_display, item['filename'],
                            item['macros'], target=target))
            except Exception:
                logger.exception("Failed to open display.")

    @Slot()
    def open_display(self, filename, macro_string="", target=None):
        """
        Open the configured `filename` with the given `target`.

        Parameters
        ----------
        target : int
            PyDMRelatedDisplayButton.EXISTING_WINDOW or 0 will open the
            file on the same window. PyDMRelatedDisplayButton.NEW_WINDOW
            or 1 will result on a new process.
        """
        if not self.validate_password():
            return None

        parent_display = self.find_parent_display()
        base_path = ""
        macros = {}
        if parent_display:
            base_path = os.path.dirname(parent_display.loaded_file())
            macros = copy.copy(parent_display.macros())

        fname = find_file(filename, base_path=base_path)
        widget_macros = parse_macro_string(macro_string)
        macros.update(widget_macros)

        screen_target = None
        if target is self.NEW_WINDOW:
            screen_target = ScreenTarget.NEW_PROCESS
        if self._shift_key_was_down:
            target = self.NEW_WINDOW
            screen_target = ScreenTarget.NEW_PROCESS
        if target is None:
            if self._open_in_new_window:
                target = self.NEW_WINDOW
                screen_target = ScreenTarget.NEW_PROCESS
            else:
                target = self.EXISTING_WINDOW
                screen_target = None

        if is_pydm_app():
            if target == self.NEW_WINDOW:
                load_file(fname, macros=macros, target=screen_target)
            else:
                self.window().open(fname, macros=macros)
        else:
            w = load_file(fname, macros=macros, target=ScreenTarget.DIALOG)

    def context_menu(self):
        try:
            menu = super(PyDMRelatedDisplayButton, self).context_menu()
        except:
            menu = QMenu(self)
        if len(menu.findChildren(QAction)) > 0:
            menu.addSeparator()
        if len(self.filenames) <= 1:
            menu.addAction(self.open_in_new_window_action)
            return menu
        sub_menu = menu.addMenu("Open in New Window")
        self._assemble_menu(sub_menu, target=self.NEW_WINDOW)
        return menu

    @Slot(QPoint)
    def show_context_menu(self, pos):
        menu = self.context_menu()
        menu.exec_(self.mapToGlobal(pos))
	<|MERGE_RESOLUTION|>--- conflicted
+++ resolved
@@ -8,7 +8,7 @@
 from qtpy.QtGui import QCursor, QIcon
 from qtpy.QtCore import Slot, Property, Qt, QSize, QPoint
 
-from .base import PyDMPrimitiveWidget, rule_properties
+from .base import PyDMPrimitiveWidget
 from ..utilities import IconFont, find_file, is_pydm_app
 from ..utilities.macro import parse_macro_string
 from ..display import (load_file, ScreenTarget)
@@ -21,12 +21,7 @@
     'Filenames': ['filenames', list]
     }
 
-<<<<<<< HEAD
-@rule_properties(_relatedDisplayRuleProperties)
-class PyDMRelatedDisplayButton(QPushButton, PyDMPrimitiveWidget):
-=======
 class PyDMRelatedDisplayButton(QPushButton, PyDMPrimitiveWidget, new_properties=_relatedDisplayRuleProperties):
->>>>>>> ed073b70
     """
     A QPushButton capable of opening a new Display at the same of at a
     new window.
