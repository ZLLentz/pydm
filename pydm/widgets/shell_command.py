import os
import shlex
import subprocess
from functools import partial
import sys
import logging
import warnings
import hashlib
from ast import literal_eval
<<<<<<< HEAD
=======
from typing import Optional, Union, List
>>>>>>> 6b39167b
from qtpy.QtWidgets import QPushButton, QMenu, QMessageBox, QInputDialog, QLineEdit, QWidget
from qtpy.QtGui import QCursor, QIcon, QMouseEvent
from qtpy.QtCore import Property, QSize, Qt, QTimer
from .base import PyDMPrimitiveWidget
from ..utilities import IconFont
from typing import Optional, Union, List

logger = logging.getLogger(__name__)


class PyDMShellCommand(QPushButton, PyDMPrimitiveWidget):
    """
    A QPushButton capable of execute shell commands.

    Parameters
    ----------
    parent : QWidget, optional
        The parent widget for the shell command
    command : str or list, optional
        A string for a single command to run, or a list of strings for multiple commands
    title : str or list, optional
        Title of the command to run, shown in the display. If a list, number of elements must match that of command
    """

<<<<<<< HEAD
    DEFAULT_CONFIRM_MESSAGE = "Are you sure you want to proceed?"

    def __init__(self, parent: Optional[QWidget] = None, command: Optional[Union[List[str], str]] = None, title: Optional[Union[List[str], str]] = None, relative: bool = False) -> None:
=======
    def __init__(self,
                 parent: Optional[QWidget] = None,
                 command: Optional[Union[str, List[str]]] = None,
                 title: Optional[Union[str, List[str]]] = None) -> None:
>>>>>>> 6b39167b
        QPushButton.__init__(self, parent)
        PyDMPrimitiveWidget.__init__(self)
        self.iconFont = IconFont()
        self._icon = self.iconFont.icon("cog")
        self._warning_icon = self.iconFont.icon('exclamation-circle')
        self.setIconSize(QSize(16, 16))
        self.setIcon(self._icon)
        self.setCursor(QCursor(self._icon.pixmap(16, 16)))
        if not title:
            title = []
        if not command:
            command = []
        if isinstance(title, str):
            title = [title]
        if isinstance(command, str):
            command = [command]
        if len(title) > 0 and (len(title) != len(command)):
            raise ValueError("Number of items in 'command' must match number of items in 'title'.")
        self._commands = command
        self._titles = title
        self._menu_needs_rebuild = True
        self._allow_multiple = False
        self.process = None
        self._show_icon = True
        self._redirect_output = False

        self._password_protected = False
        self._password = ""
        self._protected_password = ""

        self.env_var = None

        self._show_confirm_dialog = False
        self._relative = relative
        self._confirm_message = PyDMShellCommand.DEFAULT_CONFIRM_MESSAGE
    
    def confirmDialog(self) -> bool:
        """
        Show the confirmation dialog with the proper message in case
        ```showConfirmMessage``` is True.

        Returns
        -------
        bool
            True if the message was confirmed or if ```showCofirmMessage```
            is False.
        """
        if self._show_confirm_dialog:
            if self._confirm_message == "":
                self._confirm_message = PyDMShellCommand.DEFAULT_CONFIRM_MESSAGE
            
            msg = QMessageBox()
            msg.setIcon(QMessageBox.Question)
            msg.setText(self._confirm_message)
            msg.setStandardButtons(QMessageBox.Yes | QMessageBox.No)
            ret = msg.exec_()

            if ret == QMessageBox.No:
                return False

        return True

    @Property(bool)
    def showConfirmDialog(self) -> bool:
        """
        Wether or not to display a confirmation dialog.

        Returns
        -------
        bool
        """
        return self._show_confirm_dialog

    @showConfirmDialog.setter
    def showConfirmDialog(self, value: bool) -> None:
        """
        Wether or not to display a confirmation dialog.

        Parameters
        ----------
        value : bool
        """
        if self._show_confirm_dialog != value:
            self._show_confirm_dialog = value

    @Property(str)
<<<<<<< HEAD
    def confirmMessage(self) -> str:
        """
        Message to be displayed at the Confirmation dialog.

        Returns
        -------
        str
        """
        return self._confirm_message

    @confirmMessage.setter
    def confirmMessage(self, value: str) -> None:
        """
        Message to be displayed at the Confirmation dialog.

        Parameters
        ----------
        value : str
        """
        if self._confirm_message != value:
            self._confirm_message = value

    @Property(str)
=======
>>>>>>> 6b39167b
    def environmentVariables(self) -> str:
        """
        Return the environment variables which would be set along with the shell command.

        Returns
        -------
        self.env_var : str
        """
        return self.env_var

    @environmentVariables.setter
    def environmentVariables(self, new_dict: str) -> None:
        """
        Set environment variables which would be set along with the shell command.

        Parameters
        ----------
        new_dict : str
        """
        if self.env_var != new_dict:
            self.env_var = new_dict

    @Property(bool)
    def showIcon(self) -> bool:
        """
        Whether or not we should show the selected Icon.

        Returns
        -------
        bool
        """
        return self._show_icon

    @showIcon.setter
    def showIcon(self, value: bool) -> None:
        """
        Whether or not we should show the selected Icon.

        Parameters
        ----------
        value : bool
        """
        if self._show_icon != value:
            self._show_icon = value

            if self._show_icon:
                self.setIcon(self._icon)
            else:
                self._icon = self.icon()
                self.setIcon(QIcon())

    @Property(bool)
    def redirectCommandOutput(self) -> bool:
        """
        Whether or not we should redirect the output of command to the shell.

        Returns
        -------
        bool
        """
        return self._redirect_output

    @redirectCommandOutput.setter
    def redirectCommandOutput(self, value: bool) -> None:
        """
        Whether or not we should redirect the output of command to the shell.

        Parameters
        ----------
        value : bool

        Returns
        -------
        None.
        """
        if self._redirect_output != value:
            self._redirect_output = value

    @Property(bool)
    def allowMultipleExecutions(self) -> bool:
        """
        Whether or not we should allow the same command
        to be executed even if it is still running.

        Returns
        -------
        bool
        """
        return self._allow_multiple

    @allowMultipleExecutions.setter
    def allowMultipleExecutions(self, value: bool) -> None:
        """
        Whether or not we should allow the same command
        to be executed even if it is still running.

        Parameters
        ----------
        value : bool
        """
        if self._allow_multiple != value:
            self._allow_multiple = value

    @Property('QStringList')
<<<<<<< HEAD
    def titles(self) -> Optional[Union[List[str], str]]:
        return self._titles

    @titles.setter
    def titles(self, val: Optional[Union[List[str], str]]) -> None:
=======
    def titles(self) -> List[str]:
        return self._titles

    @titles.setter
    def titles(self, val: List[str]) -> None:
>>>>>>> 6b39167b
        self._titles = val
        self._menu_needs_rebuild = True

    @Property('QStringList')
<<<<<<< HEAD
    def commands(self) -> Optional[Union[List[str], str]]:
        return self._commands

    @commands.setter
    def commands(self, val: Optional[Union[List[str], str]]) -> None:
=======
    def commands(self) -> List[str]:
        return self._commands

    @commands.setter
    def commands(self, val: List[str]) -> None:
>>>>>>> 6b39167b
        if not val:
            self._commands = []
        else:
            self._commands = val
        self._menu_needs_rebuild = True

    @Property(str, designable=False)
    def command(self) -> str:
        """
        DEPRECATED: use the 'commands' property.
        This property simply returns the first command from the 'commands'
        property.
        The shell command to run.

        Returns
        -------
        str
        """
        if len(self.commands) == 0:
            return ""
        return self.commands[0]

    @command.setter
    def command(self, value: str) -> None:
        """
        DEPRECATED: Use the 'commands' property instead.
        This property only has an effect if the 'commands' property is empty.
        If 'commands' is empty, it will be set to a single item list containing
        the value of 'command'.

        Parameters
        ----------
        value : str
        """
        warnings.warn("'PyDMShellCommand.command' is deprecated, "
                      "use 'PyDMShellCommand.commands' instead.")
        if not self._commands:
            if value:
                self.commands = [value]
            else:
                self.commands = []

    @Property(bool)
    def passwordProtected(self) -> bool:
        """
        Whether or not this button is password protected.
        Returns
        -------
        bool
        -------
        """
        return self._password_protected

    @passwordProtected.setter
    def passwordProtected(self, value: bool) -> None:
        """
        Whether or not this button is password protected.
        Parameters
        ----------
        value : bool
        """
        if self._password_protected != value:
            self._password_protected = value

    @Property(str)
    def password(self) -> str:
        """
        Password to be encrypted using SHA256.

        .. warning::
            To avoid issues exposing the password this method
            always returns an empty string.

        Returns
        -------
        str
        """
        return ""

    @password.setter
    def password(self, value: str) -> None:
        """
        Password to be encrypted using SHA256.

        Parameters
        ----------
        value : str
            The password to be encrypted
        """
        if value is not None and value != "":
            sha = hashlib.sha256()
            sha.update(value.encode())
            # Use the setter as it also checks whether the existing password is the same with the
            # new one, and only updates if the new password is different
            self.protectedPassword = sha.hexdigest()

    @Property(str)
    def protectedPassword(self) -> str:
        """
        The encrypted password.

        Returns
        -------
        str
        """
        return self._protected_password

    @protectedPassword.setter
    def protectedPassword(self, value: str) -> None:
<<<<<<< HEAD
        """
    	Setter for the encrypted password.

    	Parameters 
    	-------
    	value: str
    	"""
        if self._protected_password != value:
            self._protected_password = value


=======
        if self._protected_password != value:
            self._protected_password = value

>>>>>>> 6b39167b
    def _rebuild_menu(self) -> None:
        if not any(self._commands):
            self._commands = []
        if not any(self._titles):
            self._titles = []
        if len(self._commands) == 0:
            self.setEnabled(False)
        if len(self._commands) <= 1:
            self.setMenu(None)
            self._menu_needs_rebuild = False
            return
        menu = QMenu(self)
        for i, command in enumerate(self._commands):
            if i >= len(self._titles):
                title = command
            else:
                title = self._titles[i]
            action = menu.addAction(title)
            action.triggered.connect(partial(self.execute_command, command))
        self.setMenu(menu)
        self._menu_needs_rebuild = False

    def mousePressEvent(self, event: QMouseEvent) -> None:
        if self._menu_needs_rebuild:
            self._rebuild_menu()
        super(PyDMShellCommand, self).mousePressEvent(event)

    def mouseReleaseEvent(self, mouse_event: QMouseEvent) -> None:
        """
        mouseReleaseEvent is called when a mouse button is released.
        This means that if the user presses the mouse inside your widget,
        then drags the mouse somewhere else before releasing the mouse
        button, your widget receives the release event.

        Parameters
        ----------
        mouse_event :
        """
        if mouse_event.button() != Qt.LeftButton:
            return super(PyDMShellCommand, self).mouseReleaseEvent(mouse_event)
        if self.menu() is not None:
            return super(PyDMShellCommand, self).mouseReleaseEvent(mouse_event)
        assert len(self.commands) == 1, "More than one command present, but no menu created."
        self.execute_command(self.commands[0])
        super(PyDMShellCommand, self).mouseReleaseEvent(mouse_event)

    def show_warning_icon(self) -> None:
        """ Show the warning icon.  This is called when a shell command fails
        (i.e. exits with nonzero status) """
        self.setIcon(self._warning_icon)
        QTimer.singleShot(5000, self.hide_warning_icon)

    def hide_warning_icon(self) -> None:
        """ Hide the warning icon.  This is called on a timer after the warning
        icon is shown."""
        if self._show_icon:
            self.setIcon(self._icon)
        else:
            self.setIcon(QIcon())

<<<<<<< HEAD
    def validate_password(self) -> bool:
=======
    def validate_password(self) -> None:
>>>>>>> 6b39167b
        """
        If the widget is ```passwordProtected```, this method will propmt
        the user for the correct password.

        Returns
        -------
        bool
            True in case the password was correct of if the widget is not
            password protected.
        """
        if not self._password_protected:
            return True

        pwd, ok = QInputDialog().getText(None, "Authentication", "Please enter your password:",
                                         QLineEdit.Password, "")
        pwd = str(pwd)
        if not ok or pwd == "":
            return False

        sha = hashlib.sha256()
        sha.update(pwd.encode())
        pwd_encrypted = sha.hexdigest()
        if pwd_encrypted != self._protected_password:
            msg = QMessageBox()
            msg.setIcon(QMessageBox.Critical)
            msg.setText("Invalid password.")
            msg.setWindowTitle("Error")
            msg.setStandardButtons(QMessageBox.Ok)
            msg.setDefaultButton(QMessageBox.Ok)
            msg.setEscapeButton(QMessageBox.Ok)
            msg.exec_()
            return False
        return True

<<<<<<< HEAD
    def execute_command(self, command: Optional[Union[List[str], str]]) -> None:
=======
    def execute_command(self, command: str) -> None:
>>>>>>> 6b39167b
        """
        Execute the shell command given by ```command```.
        The process is available through the ```process``` member.

        Parameters
        ----------
        command : List[str], str or None 
            Shell command
        """
        if not command:
            logger.info("The command is not set, so no command was executed.")
            return

        if not self.validate_password():
            return None

        if not self.confirmDialog():
            return None

        if (self.process is None or self.process.poll() is not None) or self._allow_multiple:
            cmd = os.path.expanduser(os.path.expandvars(command))
            args = shlex.split(cmd, posix='win' not in sys.platform)
            try:
                logger.debug("Launching process: %s", repr(args))
                stdout = subprocess.PIPE

                if self.env_var:
                    env_var = literal_eval(self.env_var)
                else:
                    env_var = None

                if self._redirect_output:
                    stdout = None
                self.process = subprocess.Popen(
                    args, stdout=stdout, stderr=subprocess.PIPE, env=env_var)
            except Exception as exc:
                self.show_warning_icon()
                logger.error("Error in shell command: %s", exc)
        else:
            logger.error("Command '%s' already active.", command)<|MERGE_RESOLUTION|>--- conflicted
+++ resolved
@@ -7,10 +7,6 @@
 import warnings
 import hashlib
 from ast import literal_eval
-<<<<<<< HEAD
-=======
-from typing import Optional, Union, List
->>>>>>> 6b39167b
 from qtpy.QtWidgets import QPushButton, QMenu, QMessageBox, QInputDialog, QLineEdit, QWidget
 from qtpy.QtGui import QCursor, QIcon, QMouseEvent
 from qtpy.QtCore import Property, QSize, Qt, QTimer
@@ -35,16 +31,13 @@
         Title of the command to run, shown in the display. If a list, number of elements must match that of command
     """
 
-<<<<<<< HEAD
     DEFAULT_CONFIRM_MESSAGE = "Are you sure you want to proceed?"
 
-    def __init__(self, parent: Optional[QWidget] = None, command: Optional[Union[List[str], str]] = None, title: Optional[Union[List[str], str]] = None, relative: bool = False) -> None:
-=======
-    def __init__(self,
-                 parent: Optional[QWidget] = None,
-                 command: Optional[Union[str, List[str]]] = None,
-                 title: Optional[Union[str, List[str]]] = None) -> None:
->>>>>>> 6b39167b
+    def __init__(self, 
+                 parent: Optional[QWidget] = None, 
+                 command: Optional[Union[str, List[str]]] = None, 
+                 title: Optional[Union[str, List[str]]] = None, 
+                 relative: bool = False) -> None:
         QPushButton.__init__(self, parent)
         PyDMPrimitiveWidget.__init__(self)
         self.iconFont = IconFont()
@@ -131,7 +124,6 @@
             self._show_confirm_dialog = value
 
     @Property(str)
-<<<<<<< HEAD
     def confirmMessage(self) -> str:
         """
         Message to be displayed at the Confirmation dialog.
@@ -155,8 +147,6 @@
             self._confirm_message = value
 
     @Property(str)
-=======
->>>>>>> 6b39167b
     def environmentVariables(self) -> str:
         """
         Return the environment variables which would be set along with the shell command.
@@ -261,36 +251,20 @@
             self._allow_multiple = value
 
     @Property('QStringList')
-<<<<<<< HEAD
-    def titles(self) -> Optional[Union[List[str], str]]:
-        return self._titles
-
-    @titles.setter
-    def titles(self, val: Optional[Union[List[str], str]]) -> None:
-=======
     def titles(self) -> List[str]:
         return self._titles
 
     @titles.setter
     def titles(self, val: List[str]) -> None:
->>>>>>> 6b39167b
         self._titles = val
         self._menu_needs_rebuild = True
 
     @Property('QStringList')
-<<<<<<< HEAD
-    def commands(self) -> Optional[Union[List[str], str]]:
-        return self._commands
-
-    @commands.setter
-    def commands(self, val: Optional[Union[List[str], str]]) -> None:
-=======
     def commands(self) -> List[str]:
         return self._commands
 
     @commands.setter
     def commands(self, val: List[str]) -> None:
->>>>>>> 6b39167b
         if not val:
             self._commands = []
         else:
@@ -400,23 +374,16 @@
 
     @protectedPassword.setter
     def protectedPassword(self, value: str) -> None:
-<<<<<<< HEAD
-        """
-    	Setter for the encrypted password.
-
-    	Parameters 
-    	-------
-    	value: str
-    	"""
+        """
+    	  Setter for the encrypted password.
+
+    	  Parameters 
+    	  -------
+    	  value: str
+    	  """
         if self._protected_password != value:
             self._protected_password = value
 
-
-=======
-        if self._protected_password != value:
-            self._protected_password = value
-
->>>>>>> 6b39167b
     def _rebuild_menu(self) -> None:
         if not any(self._commands):
             self._commands = []
@@ -477,11 +444,7 @@
         else:
             self.setIcon(QIcon())
 
-<<<<<<< HEAD
     def validate_password(self) -> bool:
-=======
-    def validate_password(self) -> None:
->>>>>>> 6b39167b
         """
         If the widget is ```passwordProtected```, this method will propmt
         the user for the correct password.
@@ -516,11 +479,7 @@
             return False
         return True
 
-<<<<<<< HEAD
-    def execute_command(self, command: Optional[Union[List[str], str]]) -> None:
-=======
     def execute_command(self, command: str) -> None:
->>>>>>> 6b39167b
         """
         Execute the shell command given by ```command```.
         The process is available through the ```process``` member.
