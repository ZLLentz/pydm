import re
import urllib
from .. import config 

def remove_protocol(addr):
    """
    Removes the first occurrence of the protocol string ('://') from the string `addr`

    Parameters
    ----------
    addr : str
        The address from which to remove the address prefix.

    Returns
    -------
    str
    """
    _, addr = protocol_and_address(addr)
    return addr


def protocol_and_address(address):
    """
    Returns the Protocol and Address pieces of a Channel Address

    Parameters
    ----------
    address : str
        The address from which to remove the address prefix.

    Returns
    -------
    protocol : str
        The protocol used. None in case the protocol is not specified.
    addr : str
        The piece of the address without the protocol.
    """
    match = re.match('.*?://', address)
    protocol = None
    addr = address
    if match:
        protocol = match.group(0)[:-3]
        addr = address.replace(match.group(0), '')

    return protocol, addr

def parsed_address(address):
    """
    Returns the given address parsed into a 6-tuple. The parsing is done by urllib.parse.urlparse

    Parameters
    ----------
    address : str
        The address from which to remove the address prefix.

    Returns
    -------
    parsed_address : tuple 
    """
    if type(address) != str:
        return None

    match = re.match('.*?://', address)
    parsed_address = None

    if match:
        parsed_address = urllib.parse.urlparse(address)
<<<<<<< HEAD
    else:
        parsed_address = urllib.parse.urlparse(config.DEFAULT_PROTOCOL + '://' + address)
    
=======
    elif config.DEFAULT_PROTOCOL:
        parsed_address = urllib.parse.urlparse(config.DEFAULT_PROTOCOL + '://' + address)
>>>>>>> 9401f141

    return parsed_address<|MERGE_RESOLUTION|>--- conflicted
+++ resolved
@@ -65,13 +65,7 @@
 
     if match:
         parsed_address = urllib.parse.urlparse(address)
-<<<<<<< HEAD
-    else:
-        parsed_address = urllib.parse.urlparse(config.DEFAULT_PROTOCOL + '://' + address)
-    
-=======
     elif config.DEFAULT_PROTOCOL:
         parsed_address = urllib.parse.urlparse(config.DEFAULT_PROTOCOL + '://' + address)
->>>>>>> 9401f141
 
     return parsed_address